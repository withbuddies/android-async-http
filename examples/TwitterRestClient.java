--- conflicted
+++ resolved
@@ -16,13 +16,8 @@
     }
 
     public static void post(String url, RequestParams params, AsyncHttpResponseHandler responseHandler) {
-<<<<<<< HEAD
 //        client.get(getAbsoluteUrl(url), params, responseHandler);
         client.new Transaction().setParams(params).get(url, responseHandler);
-
-=======
-        client.post(getAbsoluteUrl(url), params, responseHandler);
->>>>>>> 94443509
     }
 
     private static String getAbsoluteUrl(String relativeUrl) {
